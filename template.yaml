AWSTemplateFormatVersion: '2010-09-09'
Transform: AWS::Serverless-2016-10-31
Description: >
  reserve-rec-api SAM deployment for BC Parks


# More info about Globals: https://github.com/awslabs/serverless-application-model/blob/master/docs/globals.rst
Globals:
  Function:
    Timeout: 10
    Environment:
      Variables:
        IS_OFFLINE: false
        DYNAMODB_ENDPOINT_URL: https://dynamodb.ca-central-1.amazonaws.com

Parameters:
  TableName:
    Type: String
    Default: 'reserve-rec'
  TableNameAudit:
    Type: String
    Default: 'Audit'
  Stage:
    Type: String
    Default: api
  AccountId:
    Type: String
    Default: '637423314715'
  DomainName:
    Description: User-defined OpenSearch domain name
    Type: String
    Default: 'reserve-rec'
  KMSKeyId:
    Type: String
    Default: 'arn:aws:kms:ca-central-1:637423314715:alias/aws/es'
  InstanceCount:
    Type: Number
    Default: 1
  InstanceType:
    Type: String
    Default: 't3.small.search'
  OpenSearchMainIndex:
    Type: String
    Default: 'main-index'
  EBSIops:
    Type: String
    Default: 3000
  DataRegisterEndpoint:
    Type: String
    Default: 'https://dev-data.bcparks.ca/api'
  DataRegisterApiKey:
    Type: String
    Default: 'dev-api'
  CognitoUserPoolName:
    Type: String
    Default: 'public'
  CognitoUserPoolClientName:
    Type: String
    Default: 'public-web-app'
  IdentityPoolName:
    Type: String
    Default: 'ReserveRecIdentity'
  Project:
    Type: String
    Default: 'reserve-rec'
  GoogleAppId:
    Type: String
  GoogleAppSecret:
    Type: String
<<<<<<< HEAD
  CMSAPIEndpoint:
    Type: String
    Default: 'https://cms.bcparks.ca/api'
=======
  CognitoCallbackURL:
    Type: String
  Environment:
    Type: String
>>>>>>> 3333b9d1

Resources:
  DynamoDBTable:
    Type: AWS::DynamoDB::Table
    Properties:
      TableName: !Ref TableName
      PointInTimeRecoverySpecification:
        PointInTimeRecoveryEnabled: true
      StreamSpecification:
        StreamViewType: NEW_AND_OLD_IMAGES
      BillingMode: PAY_PER_REQUEST
      AttributeDefinitions:
        - AttributeName: pk
          AttributeType: S
        - AttributeName: sk
          AttributeType: S
      KeySchema:
        - AttributeName: pk
          KeyType: HASH
        - AttributeName: sk
          KeyType: RANGE
  Audit:
    Type: AWS::DynamoDB::Table
    Properties:
      KeySchema:
        - AttributeName: pk
          KeyType: HASH
        - AttributeName: sk
          KeyType: RANGE
      AttributeDefinitions:
        - AttributeName: pk
          AttributeType: S
        - AttributeName: sk
          AttributeType: S
      BillingMode: PAY_PER_REQUEST
      TableName: !Ref TableNameAudit
      PointInTimeRecoverySpecification:
        PointInTimeRecoveryEnabled: true
    DependsOn: DynamoDBTable

  ## Roles
  StreamRole:
    Type: AWS::IAM::Role
    Properties:
      AssumeRolePolicyDocument:
        Version: "2012-10-17"
        Statement:
          - Effect: Allow
            Principal:
              Service:
                - lambda.amazonaws.com
            Action:
              - 'sts:AssumeRole'
      ManagedPolicyArns:
        - 'arn:aws:iam::aws:policy/service-role/AWSLambdaBasicExecutionRole'
        - 'arn:aws:iam::aws:policy/service-role/AWSLambdaDynamoDBExecutionRole'
        - 'arn:aws:iam::aws:policy/service-role/AWSLambdaVPCAccessExecutionRole'
      Policies:
        - PolicyName: 'ProcessDynamoDBStreamRolePolicyOne'
          PolicyDocument:
            Version: '2012-10-17'
            Statement:
              -
                Action:
                  - dynamodb:GetItem
                  - dynamodb:DeleteItem
                  - dynamodb:PutItem
                  - dynamodb:Scan
                  - dynamodb:Query
                  - dynamodb:UpdateItem
                  - dynamodb:BatchWriteItem
                  - dynamodb:BatchGetItem
                  - dynamodb:DescribeTable
                  - dynamodb:ConditionCheckItem
                Resource: !Sub
                  - 'arn:aws:dynamodb:ca-central-1:${AccountId}:table/Audit'
                  - AccountId: !Ref AccountId
                Effect: Allow
        - PolicyName: 'ProcessDynamoDBStreamRolePolicyTwo'
          PolicyDocument:
            Version: '2012-10-17'
            Statement:
              -
                Action:
                  - es:ESHttpPost
                  - es:ESHttpPut
                Resource: !Sub
                  - 'arn:aws:es:ca-central-1:${AccountId}:domain/reserve-rec/*'
                  - AccountId: !Ref AccountId
                Effect: Allow

  ### API ###
  ApiDeployment:
    Type: AWS::Serverless::Api
    Properties:
      StageName: !Ref Stage
      Cors:
        AllowMethods: "'POST,GET,OPTIONS,PUT,DELETE'"
        AllowHeaders: "'Content-Type,X-Amz-Date,X-Amz-Security-Token'"
        AllowOrigin: "'*'"
        MaxAge: "'600'"

  ### LAMBDA LAYERS ###
  BaseLayer:
    Type: AWS::Serverless::LayerVersion
    Properties:
      LayerName: base
      Description: Common Base Tooling Layer
      ContentUri: layers/base/
      CompatibleRuntimes:
        - nodejs20.x
      LicenseInfo: 'Apache-2.0'
      RetentionPolicy: Retain
    Metadata:
      BuildMethod: makefile

  AWSUtilsLayer:
    Type: AWS::Serverless::LayerVersion
    Properties:
      LayerName: awsUtils
      Description: Common AWS Tooling Layer
      ContentUri: layers/awsUtils/
      CompatibleRuntimes:
        - nodejs20.x
      LicenseInfo: 'Apache-2.0'
      RetentionPolicy: Retain
    Metadata:
      BuildMethod: makefile

  DataUtilsLayer:
    Type: AWS::Serverless::LayerVersion
    Properties:
      LayerName: dataUtils
      Description: Utilities, tools and helper functions specific to PDR data
      ContentUri: layers/dataUtils/
      CompatibleRuntimes:
        - nodejs20.x
      LicenseInfo: 'Apache-2.0'
      RetentionPolicy: Retain
    Metadata:
      BuildMethod: makefile

  CloudFrontAPICachePolicy:
    Type: AWS::CloudFront::CachePolicy
    Properties:
      CachePolicyConfig:
        Comment: "Custom CloudFront Caching Policy to allow the Authorization header through to the Origins."
        DefaultTTL: 1
        MaxTTL: 1
        MinTTL: 1
        Name: !Sub "${ApiDeployment}-CFCachePolicy"
        ParametersInCacheKeyAndForwardedToOrigin:
          CookiesConfig:
            CookieBehavior: none
          EnableAcceptEncodingBrotli: false
          EnableAcceptEncodingGzip: false
          HeadersConfig:
            HeaderBehavior: whitelist
            Headers:
              - Authorization
          QueryStringsConfig:
            QueryStringBehavior: all

  ### LAMBDAS ###

  # Data Register Integration
  SyncDataRegisterFunction:
    FunctionName: SyncDataRegisterFunction
    Type: AWS::Serverless::Function
    Properties:
      CodeUri: handlers/synchronization/syncDataRegister/
      Handler: index.handler
      Runtime: nodejs20.x
      Description: Syncs Data Register protected areas every day at 08:00 UTC (00:00 PDT)
      MemorySize: 512
      Timeout: 900
      Layers:
        - !Ref BaseLayer
        - !Ref AWSUtilsLayer
      Policies:
        - DynamoDBCrudPolicy:
            TableName: !Ref TableName
            # TableName: !Ref TableNameAudit
      Environment:
        Variables:
          LOG_LEVEL: info
          DATA_REGISTER_ENDPOINT: !Ref DataRegisterEndpoint
          DATA_REGISTER_API_KEY: !Ref DataRegisterApiKey
      Events:
        UpdateProtectedAreas:
          Type: Schedule
          Properties:
            Name: "SyncDataRegisterFunctionSchedule"
            Schedule: cron(0 8 * * ? *)
            Description: "Sync Data Register protected areas every day at 08:00 UTC (00:00 PDT)"

  SearchFunction:
    FunctionName: SearchFunction
    Type: AWS::Serverless::Function
    Properties:
      CodeUri: handlers/search
      Handler: index.handler
      Layers:
        - !Ref BaseLayer
        - !Ref AWSUtilsLayer
      Role: !GetAtt StreamRole.Arn
      Runtime: nodejs18.x
      Architectures:
        - x86_64
      MemorySize: 128
      Timeout: 20
      Description: Search Handler
      Policies:
        - ElasticsearchHttpPostPolicy:
            DomainName: !Ref DomainName
      Environment:
        Variables:
          LOG_LEVEL: info
          OPENSEARCH_MAIN_INDEX: !Ref OpenSearchMainIndex
          OPENSEARCH_DOMAIN_ENDPOINT: !Sub
            - 'https://${Domain}/'
            - Domain: !GetAtt OpenSearch.DomainEndpoint
      Events:
        SearchGet:
          Type: Api
          Properties:
            Path: /search
            Method: GET
            RestApiId: !Ref ApiDeployment
        SearchOptions:
          Type: Api
          Properties:
            Path: /search
            Method: OPTIONS
            RestApiId: !Ref ApiDeployment

  ## Protected Areas ##
  ProtectedAreasGet:
    FunctionName: ProtectedAreasGet
    Type: AWS::Serverless::Function
    Properties:
      CodeUri: handlers/protectedAreas/GET
      Handler: index.handler
      Layers:
        - !Ref BaseLayer
        - !Ref AWSUtilsLayer
        - !Ref DataUtilsLayer
      Role: !GetAtt StreamRole.Arn
      Runtime: nodejs20.x
      Architectures:
        - x86_64
      MemorySize: 128
      Timeout: 20
      Description: Get Protected Areas lambda function
      Policies:
        - DynamoDBCrudPolicy:
            TableName: !Ref TableName
      Environment:
        Variables:
          LOG_LEVEL: info
          TABLE_NAME: !Ref TableName
      Events:
        ProtectedAreasGet:
          Type: Api
          Properties:
            Path: /protected-areas
            Method: GET
            RestApiId: !Ref ApiDeployment
        SearchOptions:
          Type: Api
          Properties:
            Path: /protected-areas
            Method: OPTIONS
            RestApiId: !Ref ApiDeployment

  ProtectedAreaGet:
    FunctionName: ProtectedAreaGet
    Type: AWS::Serverless::Function
    Properties:
      CodeUri: handlers/protectedAreas/_orcs/GET
      Handler: index.handler
      Layers:
        - !Ref BaseLayer
        - !Ref AWSUtilsLayer
        - !Ref DataUtilsLayer
      Role: !GetAtt StreamRole.Arn
      Runtime: nodejs20.x
      Architectures:
        - x86_64
      MemorySize: 128
      Timeout: 20
      Description: Get single Protected Area lambda function
      Policies:
        - DynamoDBCrudPolicy:
            TableName: !Ref TableName
      Environment:
        Variables:
          LOG_LEVEL: info
          TABLE_NAME: !Ref TableName
      Events:
        ProtectedAreasGet:
          Type: Api
          Properties:
            Path: /protected-areas/{orcs}
            Method: GET
            RestApiId: !Ref ApiDeployment
        SearchOptions:
          Type: Api
          Properties:
            Path: /protected-areas/{orcs}
            Method: OPTIONS
            RestApiId: !Ref ApiDeployment

  ProtectedAreasPut:
    FunctionName: ProtectedAreasPut
    Type: AWS::Serverless::Function
    Properties:
      CodeUri: handlers/protectedAreas/PUT
      Handler: index.handler
      Layers:
        - !Ref BaseLayer
        - !Ref AWSUtilsLayer
        - !Ref DataUtilsLayer
      Role: !GetAtt StreamRole.Arn
      Runtime: nodejs20.x
      Architectures:
        - x86_64
      MemorySize: 128
      Timeout: 20
      Description: Put bulk Protected Areas lambda function
      Policies:
        - DynamoDBCrudPolicy:
            TableName: !Ref TableName
      Environment:
        Variables:
          LOG_LEVEL: info
          TABLE_NAME: !Ref TableName
      Events:
        ProtectedAreaPut:
          Type: Api
          Properties:
            Path: /protected-areas
            Method: PUT
            RestApiId: !Ref ApiDeployment

  ProtectedAreaPut:
    FunctionName: ProtectedAreaPut
    Type: AWS::Serverless::Function
    Properties:
      CodeUri: handlers/protectedAreas/_orcs/PUT
      Handler: index.handler
      Layers:
        - !Ref BaseLayer
        - !Ref AWSUtilsLayer
        - !Ref DataUtilsLayer
      Role: !GetAtt StreamRole.Arn
      Runtime: nodejs20.x
      Architectures:
        - x86_64
      MemorySize: 128
      Timeout: 20
      Description: Put single Protected Area lambda function
      Policies:
        - DynamoDBCrudPolicy:
            TableName: !Ref TableName
      Environment:
        Variables:
          LOG_LEVEL: info
          TABLE_NAME: !Ref TableName
      Events:
        ProtectedAreaPut:
          Type: Api
          Properties:
            Path: /protected-areas/{orcs}
            Method: PUT
            RestApiId: !Ref ApiDeployment


  ## Opensearch
  OpenSearch:
    Type: AWS::OpenSearchService::Domain
    DependsOn: StreamRole
    Properties:
      DomainName: !Ref DomainName
      ClusterConfig:
        DedicatedMasterEnabled: false
        InstanceCount: !Ref InstanceCount
        InstanceType: !Ref InstanceType
        MultiAZWithStandbyEnabled: false
        WarmEnabled: false
        ZoneAwarenessEnabled: false
      NodeToNodeEncryptionOptions:
        Enabled: true
      EncryptionAtRestOptions:
        Enabled: true
        KmsKeyId: !Ref KMSKeyId
      DomainEndpointOptions:
        EnforceHTTPS: true
      AdvancedSecurityOptions:
        Enabled: true
        InternalUserDatabaseEnabled: false
        MasterUserOptions:
          MasterUserARN: !GetAtt StreamRole.Arn
      EBSOptions:
        EBSEnabled: true
        Iops: !Ref EBSIops
        VolumeSize: '10'
        Throughput: '125'
        VolumeType: 'gp3'
      AccessPolicies:
        Version: '2012-10-17'
        Statement:
          -
            Effect: 'Allow'
            Principal:
              AWS: '*'
            Action: 'es:*'
            Resource: !GetAtt StreamRole.Arn

  ### DYNAMODB TABLES ###
  ProcessDynamoDBStream:
    Type: AWS::Serverless::Function
    Properties:
      CodeUri: handlers/dynamoStream/
      Handler: index.handler
      Role: !GetAtt StreamRole.Arn
      MemorySize: 512
      Timeout: 60
      Layers:
        - !Ref BaseLayer
        - !Ref AWSUtilsLayer
      Runtime: nodejs18.x
      Policies:
        - DynamoDBCrudPolicy:
            TableName: !Ref TableName
            TableName: !Ref TableNameAudit
        - ElasticsearchHttpPostPolicy:
            DomainName: !Ref DomainName
      Events:
        Stream:
          Type: DynamoDB
          Properties:
            Stream: !GetAtt DynamoDBTable.StreamArn
            BatchSize: 10
            StartingPosition: TRIM_HORIZON
      Environment:
        Variables:
          LOG_LEVEL: info
          OPENSEARCH_MAIN_INDEX: !Ref OpenSearchMainIndex
          OPENSEARCH_DOMAIN_ENDPOINT: !Sub
            - 'https://${Domain}/'
            - Domain: !GetAtt OpenSearch.DomainEndpoint

 # Config
  ConfigGet:
    FunctionName: ConfigGet
    Type: AWS::Serverless::Function
    Properties:
      CodeUri: handlers/config/GET
      Handler: index.handler
      Layers:
        - !Ref BaseLayer
        - !Ref AWSUtilsLayer
      Runtime: nodejs18.x
      Architectures:
        - x86_64
      MemorySize: 128
      Timeout: 100
      Description: Config GET lambda function
      Environment:
        Variables:
          TABLE_NAME: !Ref TableName
          LOG_LEVEL: info
      Policies:
        - DynamoDBCrudPolicy:
            TableName: !Ref TableName
      Events:
        ConfigGet:
          Type: Api
          Properties:
            Path: /config
            Method: GET
            RestApiId: !Ref ApiDeployment
            # Auth:
            #   ApiKeyRequired: false
            #   Authorizer: NONE
            #   OverrideApiAuth: true
        ConfigOptions:
          Type: Api
          Properties:
            Path: /config
            Method: OPTIONS
            RestApiId: !Ref ApiDeployment
            # Auth:
            #   ApiKeyRequired: false
            #   Authorizer: NONE
            #   OverrideApiAuth: true

  # Cognito
  CognitoUserPool:
    Type: AWS::Cognito::UserPool
    Properties:
      UserPoolName: !Ref CognitoUserPoolName
      DeletionProtection: ACTIVE
      AutoVerifiedAttributes:
        - "email"
      UsernameAttributes:
        - email
      Schema:
<<<<<<< HEAD
        - AttributeDataType: String
          Name: email
          Required: false
  CognitoUserPoolClient:
    Type: AWS::Cognito::UserPoolClient
    Properties:
      UserPoolId: !Ref CognitoUserPool
      ClientName: !Ref CognitoUserPoolClientName
      GenerateSecret: false

  UserPoolDomain:
    Type: AWS::Cognito::UserPoolDomain
    Properties:
      UserPoolId: !Ref CognitoUserPool
      Domain: !Ref UserPoolDomainName

=======
        - Name: email
          AttributeDataType: String
          Mutable: false
          Required: true
      MfaConfiguration: "OFF"
      Policies:
        PasswordPolicy:
          RequireLowercase: true
          RequireSymbols: false
          RequireNumbers: true
          MinimumLength: "8"
          RequireUppercase: true
      AccountRecoverySetting:
        RecoveryMechanisms:
          - Name: "verified_email"
            Priority: 1
  
>>>>>>> 3333b9d1
  GoogleUserPoolIdentityProvider:
    Type: AWS::Cognito::UserPoolIdentityProvider
    DependsOn: [CognitoUserPool]
    Properties:
      UserPoolId: !Ref CognitoUserPool
      ProviderName: "Google"
      ProviderDetails:
        client_id: !Ref GoogleAppId
        client_secret: !Ref GoogleAppSecret
        authorize_scopes: "profile email openid"
      ProviderType: "Google"
      AttributeMapping:
        email: "email"

  CognitoUserPoolClient:
    Type: AWS::Cognito::UserPoolClient
    DependsOn: [GoogleUserPoolIdentityProvider, CognitoUserPool]
    Properties:
      ClientName: !Ref CognitoUserPoolClientName
      UserPoolId: !Ref CognitoUserPool
      SupportedIdentityProviders:
        - Google
      GenerateSecret: false # enabling this will break the frontend login
      AllowedOAuthFlowsUserPoolClient: true
      CallbackURLs:
       - !Ref CognitoCallbackURL
      LogoutURLs:
       - !Ref CognitoCallbackURL
      AllowedOAuthFlows:
        - code
      AllowedOAuthScopes:
        - email
        - openid
        - profile
        - aws.cognito.signin.user.admin
      TokenValidityUnits:
        IdToken: days
        AccessToken: days
        RefreshToken: days
      IdTokenValidity: 1 # from five minutes to one day
      AccessTokenValidity: 1 # from five minutes to one day
      RefreshTokenValidity: 30 # from 60 minutes to 10 years.
      
  UserPoolDomain: 
    Type: AWS::Cognito::UserPoolDomain 
    DependsOn: [CognitoUserPool]
    Properties:
      UserPoolId: !Ref CognitoUserPool 
      Domain: !Sub "${Project}-${Environment}"
    
  UserPoolUICustomization: 
    Type: AWS::Cognito::UserPoolUICustomizationAttachment
    DependsOn: [CognitoUserPool]
    DependsOn: UserPoolDomain
    Properties: 
      UserPoolId: !Ref CognitoUserPool
      ClientId: 'ALL'
      CSS: |
        .banner-customizable { 
          background-color: #6E6F6E;
          padding: 2em 0;
        }
        .background-customizable {
          background-color: #FAFAFA;
        }
        .submitButton-customizable {
          background-color: #6E6F6E;
        }
        .submitButton-customizable:hover {
          background-color: #6E6F6E;
        }
        .inputField-customizable {
          border-color: #FAFAFA;
        }
        .inputField-customizable:focus {
          border-color: #6E6F6E;
        }

  IdentityPool:
    Type: AWS::Cognito::IdentityPool
    DependsOn: [CognitoUserPool, CognitoUserPoolClient]
    Properties:
      IdentityPoolName: !Ref IdentityPoolName
      AllowUnauthenticatedIdentities: false
      CognitoIdentityProviders:
        - ClientId: !Ref CognitoUserPoolClient
          ProviderName: !GetAtt CognitoUserPool.ProviderName

  CognitoAuthorizedRole:
    Type: AWS::IAM::Role
    DependsOn: [IdentityPool]
    Properties:
      RoleName: !Sub "${Project}-${Environment}-cognito-authorized"
      AssumeRolePolicyDocument:
        Version: "2012-10-17"
        Statement:
          - Effect: "Allow"
            Principal:
              Federated: "cognito-identity.amazonaws.com"
            Action:
              - "sts:AssumeRoleWithWebIdentity"
            Condition:
              "StringEquals":
                "cognito-identity.amazonaws.com:aud": !Ref IdentityPool
              "ForAnyValue:StringLike":
                "cognito-identity.amazonaws.com:amr": authenticated
      Policies:
        - PolicyName: "CognitoAuthorizedPolicy"
          PolicyDocument:
            Version: "2012-10-17"
            Statement:
              - Effect: "Allow"
                Action:
                  - "cognito-sync:*"
                  - "cognito-identity:*"
                Resource: "*"

  IdentityPoolRoleMapping:
    Type: AWS::Cognito::IdentityPoolRoleAttachment
    DependsOn: [IdentityPool, CognitoAuthorizedRole]
    Properties:
      IdentityPoolId: !Ref IdentityPool
      Roles:
        authenticated: !GetAtt CognitoAuthorizedRole.Arn

Outputs:
  DynamoDBTable:
    Description: The DynamoDB table for Reservations
    Value: !Ref DynamoDBTable
    Export:
      Name: DynamoDBTable-Export

  ProtectedAreasGetEndpoint:
    Description: The Protected Areas GET endpoint
    Value: !Sub 'https://${ApiDeployment}.execute-api.ca-central-1.amazonaws.com/${Stage}/protected-areas'
    Export:
      Name: ProtectedAreasGetEndpoint-Export

  ProtectedAreaGetEndpoint:
    Description: The Protected Area GET endpoint
    Value: !Sub 'https://${ApiDeployment}.execute-api.ca-central-1.amazonaws.com/${Stage}/protected-areas/{orcs}'
    Export:
      Name: ProtectedAreaGetEndpoint-Export<|MERGE_RESOLUTION|>--- conflicted
+++ resolved
@@ -67,16 +67,13 @@
     Type: String
   GoogleAppSecret:
     Type: String
-<<<<<<< HEAD
   CMSAPIEndpoint:
     Type: String
     Default: 'https://cms.bcparks.ca/api'
-=======
   CognitoCallbackURL:
     Type: String
   Environment:
     Type: String
->>>>>>> 3333b9d1
 
 Resources:
   DynamoDBTable:
@@ -586,24 +583,6 @@
       UsernameAttributes:
         - email
       Schema:
-<<<<<<< HEAD
-        - AttributeDataType: String
-          Name: email
-          Required: false
-  CognitoUserPoolClient:
-    Type: AWS::Cognito::UserPoolClient
-    Properties:
-      UserPoolId: !Ref CognitoUserPool
-      ClientName: !Ref CognitoUserPoolClientName
-      GenerateSecret: false
-
-  UserPoolDomain:
-    Type: AWS::Cognito::UserPoolDomain
-    Properties:
-      UserPoolId: !Ref CognitoUserPool
-      Domain: !Ref UserPoolDomainName
-
-=======
         - Name: email
           AttributeDataType: String
           Mutable: false
@@ -621,7 +600,6 @@
           - Name: "verified_email"
             Priority: 1
   
->>>>>>> 3333b9d1
   GoogleUserPoolIdentityProvider:
     Type: AWS::Cognito::UserPoolIdentityProvider
     DependsOn: [CognitoUserPool]
